--- conflicted
+++ resolved
@@ -91,13 +91,8 @@
     "dependencies": {
         "@babel/plugin-proposal-object-rest-spread": "^7.20.7",
         "@bitcoinerlab/secp256k1": "^1.1.1",
-<<<<<<< HEAD
         "@btc-vision/bitcoin": "^6.3.1",
-        "@btc-vision/bsi-bitcoin-rpc": "^1.0.30",
-=======
-        "@btc-vision/bitcoin": "file:../bitcoin",
         "@btc-vision/bsi-bitcoin-rpc": "^1.0.29",
->>>>>>> 18b9b239
         "@btc-vision/logger": "^1.0.6",
         "@eslint/js": "^9.14.0",
         "@noble/secp256k1": "^2.1.0",
