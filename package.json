{
    "name": "@btc-vision/transaction",
    "type": "module",
<<<<<<< HEAD
    "version": "1.1.18",
=======
    "version": "1.2.2",
>>>>>>> 7eec8b04
    "author": "BlobMaster41",
    "description": "OPNet transaction library allows you to create and sign transactions for the OPNet network.",
    "engines": {
        "node": ">=16.0.0"
    },
    "exports": {
        ".": {
            "browser": "./browser/index.js",
            "import": "./build/index.js",
            "require": "./build/index.js",
            "types": "./build/index.d.ts"
        },
        "./browser": {
            "import": "./browser/index.js",
            "require": "./browser/index.js",
            "types": "./browser/index.d.ts"
        }
    },
    "browser": {
        "./build/index.js": "./browser/index.js",
        "./build/index.d.ts": "./browser/index.d.ts",
        "Buffer": "buffer",
        "crypto": "./src/crypto/crypto-browser.js",
        "stream": "stream-browserify",
        "zlib": "browserify-zlib"
    },
    "homepage": "https://opnet.org",
    "keywords": [
        "opnet",
        "bsi",
        "bsi-binary",
        "bsi-bitcoin-rpc",
        "bitcoin transaction",
        "transaction builder",
        "transaction signer",
        "bitcoin",
        "btc",
        "bitcoin smart contracts",
        "smart inscriptions",
        "ordinals"
    ],
    "license": "MIT",
    "main": "build/index.js",
    "types": "build/index.d.ts",
    "typings": "build/index.d.ts",
    "module": "build/index.js",
    "publishConfig": {
        "access": "public",
        "tag": "latest"
    },
    "repository": {
        "type": "git",
        "url": "git://github.com/btc-vision/transaction.git"
    },
    "scripts": {
        "watch": "gulp watch",
        "build": "gulp build",
        "setup": "npm i && npm run build",
        "browserBuild": "webpack --mode production",
        "docs": "typedoc --out docs --exclude 'src/tests/*.ts' --tsconfig tsconfig.json --readme README.md --name OPNet --plugin typedoc-material-theme --themeColor '#cb9820' --exclude src/tests/test.ts --exclude src/index.ts src"
    },
    "devDependencies": {
        "@babel/core": "^7.26.0",
        "@babel/plugin-proposal-class-properties": "^7.18.6",
        "@babel/plugin-transform-runtime": "^7.25.9",
        "@babel/preset-env": "^7.26.0",
        "@babel/preset-flow": "^7.25.9",
        "@babel/preset-react": "^7.25.9",
        "@babel/preset-typescript": "^7.26.0",
        "@types/node": "^22.10.2",
        "@types/sha.js": "^2.4.4",
        "eslint": "^9.14.0",
        "gulp": "^5.0.0",
        "gulp-cached": "^1.1.1",
        "gulp-typescript": "^6.0.0-alpha.1",
        "https-browserify": "^1.0.0",
        "os-browserify": "^0.3.0",
        "prettier": "^3.3.3",
        "stream-browserify": "^3.0.0",
        "stream-http": "^3.2.0",
        "typedoc": "^0.27.6",
        "typescript-eslint": "^8.19.0",
        "webpack-cli": "^6.0.1"
    },
    "dependencies": {
        "@babel/plugin-proposal-object-rest-spread": "^7.20.7",
        "@bitcoinerlab/secp256k1": "^1.1.1",
<<<<<<< HEAD
        "@btc-vision/bitcoin": "^6.3.1",
        "@btc-vision/bsi-bitcoin-rpc": "^1.0.30",
=======
        "@btc-vision/bitcoin": "^6.3.2",
        "@btc-vision/bsi-bitcoin-rpc": "^1.0.29",
>>>>>>> 7eec8b04
        "@btc-vision/logger": "^1.0.6",
        "@eslint/js": "^9.14.0",
        "@noble/secp256k1": "^2.1.0",
        "assert": "^2.1.0",
        "babel-loader": "^9.2.1",
        "babel-plugin-transform-import-meta": "^2.2.1",
        "babel-preset-react": "^6.24.1",
        "babelify": "^10.0.0",
        "bech32": "^2.0.0",
        "bip174": "^2.1.1",
        "bip32": "^5.0.0-rc.0",
        "browserify-zlib": "^0.2.0",
        "buffer": "^6.0.3",
        "ecpair": "^2.1.0",
        "gulp-clean": "^0.4.0",
        "gulp-eslint-new": "^2.4.0",
        "gulp-logger-new": "^1.0.1",
        "process": "^0.11.10",
        "sha.js": "^2.4.11",
        "ts-loader": "^9.5.1",
        "ts-node": "^10.9.2",
        "typescript": "^5.7.2",
        "webpack": "^5.97.1"
    }
}<|MERGE_RESOLUTION|>--- conflicted
+++ resolved
@@ -1,11 +1,7 @@
 {
     "name": "@btc-vision/transaction",
     "type": "module",
-<<<<<<< HEAD
-    "version": "1.1.18",
-=======
-    "version": "1.2.2",
->>>>>>> 7eec8b04
+    "version": "1.1.17",
     "author": "BlobMaster41",
     "description": "OPNet transaction library allows you to create and sign transactions for the OPNet network.",
     "engines": {
@@ -93,13 +89,8 @@
     "dependencies": {
         "@babel/plugin-proposal-object-rest-spread": "^7.20.7",
         "@bitcoinerlab/secp256k1": "^1.1.1",
-<<<<<<< HEAD
-        "@btc-vision/bitcoin": "^6.3.1",
-        "@btc-vision/bsi-bitcoin-rpc": "^1.0.30",
-=======
-        "@btc-vision/bitcoin": "^6.3.2",
+        "@btc-vision/bitcoin": "file:../bitcoin",
         "@btc-vision/bsi-bitcoin-rpc": "^1.0.29",
->>>>>>> 7eec8b04
         "@btc-vision/logger": "^1.0.6",
         "@eslint/js": "^9.14.0",
         "@noble/secp256k1": "^2.1.0",
